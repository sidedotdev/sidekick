package dev

import (
	"bufio"
	"sidekick/coding/tree_sitter"
	"sidekick/llm"
	"sidekick/utils"
	"strconv" // Added to use the Atoi function
	"strings"
)

// EditBlock represents a block of edits, including the file path, old lines, and new lines.
type EditBlock struct {
	FilePath string `json:"filePath"`
	// FIXME /gen/req remove AbsoluteFilePath: it's temporary until we refactor the symbol to visible file ranges stuff
	AbsoluteFilePath string   `json:"-"`
	OldLines         []string `json:"oldLines"`
	NewLines         []string `json:"newLines"`
	// TODO /gen typedef string with consts for: "create", "append", "update", or "delete"
	EditType string `json:"editType"`
	// Sequence number of the edit block
	SequenceNumber int `json:"sequenceNumber"`
	// file ranges that were visible when this edit block was created
	VisibleFileRanges []FileRange `json:"visibleFileRanges"`
	// code blocks that were visible when this edit block was created
	VisibleCodeBlocks []tree_sitter.CodeBlock `json:"visibleCodeBlocks"`
}

type FileRange struct {
	FilePath  string `json:"filePath"`
	StartLine int    `json:"startLine"`
	EndLine   int    `json:"endLine"`
}

// TODO: this doesn't handle edit blocks that were applied successfully, where
// the new lines should be returned as a code block
func extractAllCodeBlocks(chatHistory []llm.ChatMessage) []tree_sitter.CodeBlock {
	codeBlocks := make([]tree_sitter.CodeBlock, 0)
	for _, chatMessage := range chatHistory {
		if chatMessage.Role != llm.ChatMessageRoleAssistant {
			symDefCodeBlocks := tree_sitter.ExtractSymbolDefinitionBlocks(chatMessage.Content)
			searchCodeBlocks := tree_sitter.ExtractSearchCodeBlocks(chatMessage.Content)
			codeBlocks = append(codeBlocks, symDefCodeBlocks...)
			codeBlocks = append(codeBlocks, searchCodeBlocks...)
		}
	}
	return codeBlocks
}

// ExtractEditBlocks extracts edit blocks from the given string.
// When tildeOnly is true, only tilde fences (~~~) are recognized.
// When tildeOnly is false, both tilde (~~~) and backtick (```) fences are recognized.
func ExtractEditBlocks(text string, tildeOnly bool) ([]*EditBlock, error) {
	scanner := bufio.NewScanner(strings.NewReader(text))

	var blocks []*EditBlock // the blocks of edits
	var block *EditBlock    // the current block
	var oldLines, newLines *[]string
	var sequenceNumber int // the sequence number for the current block

<<<<<<< HEAD
	inCodeBlock := false    // flag whether the scanner is in a code block
	openFenceLen := 0       // the length of the opening fence (0 when not in a code block)
	lastFilePath := ""      // keeps the last file path
	maybeNextFilePath := "" // keeps the potential next file path
=======
	inCodeBlock := false     // flag whether the scanner is in a code block
	openFenceLen := 0        // the length of the opening fence (0 when not in a code block)
	openFenceChar := rune(0) // the character used for the opening fence ('~' or '`')
	lastFilePath := ""       // keeps the last file path
	maybeNextFilePath := ""  // keeps the potential next file path
>>>>>>> 32fed6e2

	for scanner.Scan() {
		line := scanner.Text()

<<<<<<< HEAD
		// Check if this line is a backtick fence
		if !inCodeBlock {
			// Look for opening fence: must start with 3+ backticks
			if strings.HasPrefix(line, "```") {
				// Count leading backticks
				fenceLen := 0
				for _, ch := range line {
					if ch == '`' {
=======
		// Check if this line is a fence
		if !inCodeBlock {
			// Look for opening fence: must start with 3+ tildes or backticks
			var fenceChar rune
			var fenceLen int

			if strings.HasPrefix(line, "~~~") {
				fenceChar = '~'
				for _, ch := range line {
					if ch == '~' {
>>>>>>> 32fed6e2
						fenceLen++
					} else {
						break
					}
				}
<<<<<<< HEAD
				if fenceLen >= 3 {
					inCodeBlock = true
					openFenceLen = fenceLen
					// if entering a code block, reset everything
					newLines = nil
					oldLines = nil
					// we'll get a new file path now, don't use the old one if any since it's a brand-new code block
					lastFilePath = ""
					maybeNextFilePath = ""
					continue // skip the rest of the loop
				}
=======
			} else if !tildeOnly && strings.HasPrefix(line, "```") {
				fenceChar = '`'
				for _, ch := range line {
					if ch == '`' {
						fenceLen++
					} else {
						break
					}
				}
			}

			if fenceLen >= 3 {
				inCodeBlock = true
				openFenceLen = fenceLen
				openFenceChar = fenceChar
				// if entering a code block, reset everything
				newLines = nil
				oldLines = nil
				// we'll get a new file path now, don't use the old one if any since it's a brand-new code block
				lastFilePath = ""
				maybeNextFilePath = ""
				continue // skip the rest of the loop
>>>>>>> 32fed6e2
			}
			// Not in a code block and not a fence, skip
			continue
		}

		// We are in a code block, check for closing fence
		trimmed := strings.TrimSpace(line)
<<<<<<< HEAD
		if len(trimmed) > 0 && trimmed[0] == '`' {
			// Check if this is a valid closing fence
			fenceLen := 0
			for _, ch := range trimmed {
				if ch == '`' {
=======
		if len(trimmed) > 0 && rune(trimmed[0]) == openFenceChar {
			// Check if this is a valid closing fence
			fenceLen := 0
			for _, ch := range trimmed {
				if ch == openFenceChar {
>>>>>>> 32fed6e2
					fenceLen++
				} else {
					break
				}
			}
			// A closing fence must:
<<<<<<< HEAD
			// 1. Have at least as many backticks as the opening fence
			// 2. Consist only of backticks (after trimming whitespace)
			if fenceLen >= openFenceLen && fenceLen == len(trimmed) {
				inCodeBlock = false
				openFenceLen = 0
=======
			// 1. Have at least as many fence chars as the opening fence
			// 2. Consist only of fence chars (after trimming whitespace)
			if fenceLen >= openFenceLen && fenceLen == len(trimmed) {
				inCodeBlock = false
				openFenceLen = 0
				openFenceChar = 0
>>>>>>> 32fed6e2
				continue // skip the rest of the loop
			}
		}

		// We are inside a code block, process the line

		// Process edit markers and content
		if strings.HasPrefix(line, "<<<<<<<") {
			editType := "update" // default edit type, corresponds to SEARCH but we aren't checking that
			switch {
			case strings.Contains(line, "CREATE_FILE"):
				editType = "create"
			case strings.Contains(line, "APPEND_TO_FILE"):
				editType = "append"
			case strings.Contains(line, "DELETE_FILE"):
				editType = "delete"
			}
			filePath := maybeNextFilePath
			if filePath == "" {
				filePath = lastFilePath
			} else {
				lastFilePath = maybeNextFilePath
			}
			block = &EditBlock{FilePath: filePath, EditType: editType, SequenceNumber: sequenceNumber}
			// Reset sequence number after creating a new block
			sequenceNumber = 0
			oldLines = &block.OldLines
			newLines = nil
			blocks = append(blocks, block)
		} else if strings.HasPrefix(line, "=======") {
			oldLines = nil
			newLines = &block.NewLines
		} else if strings.HasPrefix(line, ">>>>>>>") {
			newLines = nil
			oldLines = nil
		} else {
			// It's not a conflict marker line...
			// Check for a sequence number line above the file path
			if oldLines == nil && newLines == nil {
				if strings.HasPrefix(line, "edit_block:") {
					// Parse the sequence number from the line
					parts := strings.Split(line, ":")
					if len(parts) == 2 {
						numStr := strings.TrimSpace(parts[1])
						if val, err := strconv.Atoi(numStr); err == nil {
							sequenceNumber = val
						}
					}
				} else {
					// This handles the case where multiple edits are in the same file without a file name provided for each edit
					maybeNextFilePath = line // read a file path when no active OLD LINES section is in process
				}
			} else {
				// add line to the one of sections of the current block
				if oldLines != nil {
					*oldLines = append(*oldLines, line)
				} else if newLines != nil {
					*newLines = append(*newLines, line)
				}
			}
		}
	}

	for _, block := range blocks {
		if (block.EditType == "append" || block.EditType == "create") && len(block.NewLines) == 0 && len(block.OldLines) > 0 {
			// infer a missing divider, we'll parse this generously as adding new lines
			block.NewLines = block.OldLines
			block.OldLines = nil
		}
	}

	if err := scanner.Err(); err != nil {
		return nil, err
	}

	return blocks, nil
}

func ExtractEditBlocksWithVisibility(text string, chatHistory []llm.ChatMessage, tildeOnly bool) ([]EditBlock, error) {
	editBlocksWithoutVisibility, err := ExtractEditBlocks(text, tildeOnly)
	if err != nil {
		return nil, err
	}

	var extractedEditBlocks []EditBlock
	visibleCodeBlocks := extractAllCodeBlocks(chatHistory)
	for i, block := range editBlocksWithoutVisibility {
		// these file ranges visible now, but might not be later after we
		// ManageChatHistory, so we need to track visibility right now, at
		// the point the edit block is first authored. We also track it per
		// Remove GetRepoConfig as it is already set
		// visibility
		block.VisibleCodeBlocks = utils.Filter(visibleCodeBlocks, func(cb tree_sitter.CodeBlock) bool {
			return cb.FilePath == block.FilePath
		})
		block.VisibleFileRanges = codeBlocksToMergedFileRanges(block.FilePath, visibleCodeBlocks)

		for _, previousBlock := range editBlocksWithoutVisibility[0:i] {
			if previousBlock.FilePath == block.FilePath && previousBlock.EditType == "create" {
				// the whole created file is visible in this case
				fileRange := FileRange{
					FilePath:  previousBlock.FilePath,
					StartLine: 1,
					EndLine:   1 + len(previousBlock.NewLines),
				}
				block.VisibleFileRanges = append(block.VisibleFileRanges, fileRange)

				codeBlock := tree_sitter.CodeBlock{
					FilePath:  previousBlock.FilePath,
					Code:      strings.Join(previousBlock.NewLines, "\n"),
					StartLine: fileRange.StartLine,
					EndLine:   fileRange.EndLine,
				}
				block.VisibleCodeBlocks = append(block.VisibleCodeBlocks, codeBlock)
			}
		}

		// TODO /gen/req add one more visible code block (won't have
		// corresponding visible file range) that is based all on the
		// content in the first message, so if the first message has code in
		// it, we can use that code directly. We'll still force the LLM to
		// look up the file, but the error will say that nothing matches in
		// the file, vs it not being in the chat context (which it is)

		extractedEditBlocks = append(extractedEditBlocks, *block)
	}

	return extractedEditBlocks, nil
}<|MERGE_RESOLUTION|>--- conflicted
+++ resolved
@@ -58,32 +58,15 @@
 	var oldLines, newLines *[]string
 	var sequenceNumber int // the sequence number for the current block
 
-<<<<<<< HEAD
-	inCodeBlock := false    // flag whether the scanner is in a code block
-	openFenceLen := 0       // the length of the opening fence (0 when not in a code block)
-	lastFilePath := ""      // keeps the last file path
-	maybeNextFilePath := "" // keeps the potential next file path
-=======
 	inCodeBlock := false     // flag whether the scanner is in a code block
 	openFenceLen := 0        // the length of the opening fence (0 when not in a code block)
 	openFenceChar := rune(0) // the character used for the opening fence ('~' or '`')
 	lastFilePath := ""       // keeps the last file path
 	maybeNextFilePath := ""  // keeps the potential next file path
->>>>>>> 32fed6e2
 
 	for scanner.Scan() {
 		line := scanner.Text()
 
-<<<<<<< HEAD
-		// Check if this line is a backtick fence
-		if !inCodeBlock {
-			// Look for opening fence: must start with 3+ backticks
-			if strings.HasPrefix(line, "```") {
-				// Count leading backticks
-				fenceLen := 0
-				for _, ch := range line {
-					if ch == '`' {
-=======
 		// Check if this line is a fence
 		if !inCodeBlock {
 			// Look for opening fence: must start with 3+ tildes or backticks
@@ -94,25 +77,11 @@
 				fenceChar = '~'
 				for _, ch := range line {
 					if ch == '~' {
->>>>>>> 32fed6e2
 						fenceLen++
 					} else {
 						break
 					}
 				}
-<<<<<<< HEAD
-				if fenceLen >= 3 {
-					inCodeBlock = true
-					openFenceLen = fenceLen
-					// if entering a code block, reset everything
-					newLines = nil
-					oldLines = nil
-					// we'll get a new file path now, don't use the old one if any since it's a brand-new code block
-					lastFilePath = ""
-					maybeNextFilePath = ""
-					continue // skip the rest of the loop
-				}
-=======
 			} else if !tildeOnly && strings.HasPrefix(line, "```") {
 				fenceChar = '`'
 				for _, ch := range line {
@@ -135,7 +104,6 @@
 				lastFilePath = ""
 				maybeNextFilePath = ""
 				continue // skip the rest of the loop
->>>>>>> 32fed6e2
 			}
 			// Not in a code block and not a fence, skip
 			continue
@@ -143,39 +111,23 @@
 
 		// We are in a code block, check for closing fence
 		trimmed := strings.TrimSpace(line)
-<<<<<<< HEAD
-		if len(trimmed) > 0 && trimmed[0] == '`' {
-			// Check if this is a valid closing fence
-			fenceLen := 0
-			for _, ch := range trimmed {
-				if ch == '`' {
-=======
 		if len(trimmed) > 0 && rune(trimmed[0]) == openFenceChar {
 			// Check if this is a valid closing fence
 			fenceLen := 0
 			for _, ch := range trimmed {
 				if ch == openFenceChar {
->>>>>>> 32fed6e2
 					fenceLen++
 				} else {
 					break
 				}
 			}
 			// A closing fence must:
-<<<<<<< HEAD
-			// 1. Have at least as many backticks as the opening fence
-			// 2. Consist only of backticks (after trimming whitespace)
-			if fenceLen >= openFenceLen && fenceLen == len(trimmed) {
-				inCodeBlock = false
-				openFenceLen = 0
-=======
 			// 1. Have at least as many fence chars as the opening fence
 			// 2. Consist only of fence chars (after trimming whitespace)
 			if fenceLen >= openFenceLen && fenceLen == len(trimmed) {
 				inCodeBlock = false
 				openFenceLen = 0
 				openFenceChar = 0
->>>>>>> 32fed6e2
 				continue // skip the rest of the loop
 			}
 		}
