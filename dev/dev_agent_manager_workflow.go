package dev

import (
	"fmt"
	"path/filepath"
	"sidekick/domain"
	"sidekick/utils"
	"strings"
	"time"

	"github.com/segmentio/ksuid"
	"go.temporal.io/api/enums/v1"
	"go.temporal.io/sdk/temporal"
	"go.temporal.io/sdk/workflow"
)

type DevAgentManagerWorkflowInput struct {
	WorkspaceId string
}

// DevAgentManagerWorkflow handles signals, requests, and work requests within the provided workflow context.
// It returns any error that occurs in these operations.
func DevAgentManagerWorkflow(ctx workflow.Context, input DevAgentManagerWorkflowInput) error {
	log := workflow.GetLogger(ctx)

	defer func() {
		// this workflow failing is very annoying as no new tasks can be
		// created. we auto-start a new workflow when there isn't a running one,
		// so we'll finish the flow as soon as there is a panic, i.e. any
		// workflow task fails
		if r := recover(); r != nil {
			err, ok := r.(error)
			if !ok {
				log.Error("Panic in DevAgentManagerWorkflow", "Error", err)
			}
		}
	}()

	count := 0
	ctx = setActivityOptions(ctx)
	var ima *DevAgentManagerActivities // use a nil struct pointer to call activities that are part of a structure
	future, settable := workflow.NewFuture(ctx)

	workflow.Go(ctx, func(ctx workflow.Context) {
		err := handleSignals(ctx, input, ima, &count)
		settable.Set(nil, err)
	})

	err := handleWorkRequests(ctx, input.WorkspaceId, ima, &count)
	if err != nil {
		return err
	}

	err = future.Get(ctx, nil)
	return err
}

type CancelSignal struct {
	WorkflowId string
}

type WorkRequest struct {
	ParentId    string
	Input       string
	FlowType    string
	FlowOptions map[string]interface{}
}

type WorkRequestResult struct {
	WorkflowId string
}

const SignalNameCancel = "cancel"

func handleCancel(ctx workflow.Context, c workflow.ReceiveChannel, ima *DevAgentManagerActivities) {
	// FIXME remove the argument and use the below commented out code instead
	// var ima *DevAgentManagerActivities // use a nil struct pointer to call activities that are part of a structure
	ctx = setActivityOptions(ctx)
	log := workflow.GetLogger(ctx)
	log.Info("Cancel signal received")
	var cancelSignal CancelSignal
	c.Receive(ctx, &cancelSignal)

	err := workflow.RequestCancelExternalWorkflow(ctx, cancelSignal.WorkflowId, "").Get(ctx, nil)
	if err != nil {
		// TODO send a signal to the user that the cancellation failed and to retry
		log.Error("Failed to send cancellation request", "Error", err)
	}

	// FIXME below is broken as it needs to use ExecuteActivity instead
	// Also, it should add a new UpdateWorkflowStatus activity
	// Also, it should create a message record so the user sees feedback showing this happened
	// // Fetch the existing workflow record
	// record, err := ima.GetWorkflow(ctx, cancelSignal.WorkflowId)
	// if err != nil {
	// 	log.Error("Failed to fetch workflow record", "Error", err)
	// 	return
	// }

	// // Update the workflow record status to "Cancelled"
	// record.Status = "Cancelled"

	// // Update the workflow record in the db
	// err = ima.PutWorkflow(ctx, record)
	// if err != nil {
	// 	log.Error("Failed to update workflow record", "Error", err)
	// }
}

<<<<<<< HEAD
func handleRequestForUser(ctx workflow.Context, c workflow.ReceiveChannel, input DevAgentManagerWorkflowInput, requests *map[string]RequestForUser, version workflow.Version) {
=======
func handleRequestForUser(ctx workflow.Context, c workflow.ReceiveChannel, input DevAgentManagerWorkflowInput) {
>>>>>>> 99501e34
	var ima *DevAgentManagerActivities // use a nil struct pointer to call activities that are part of a structure

	workspaceId := input.WorkspaceId
	ctx = setActivityOptions(ctx)
	log := workflow.GetLogger(ctx)
	log.Info("Request for user signal received")
	var req RequestForUser
	c.Receive(ctx, &req)

	var flow domain.Flow
	err := workflow.ExecuteActivity(ctx, ima.GetWorkflow, workspaceId, req.OriginWorkflowId).Get(ctx, &flow)
	if err != nil {
		log.Error("Failed to retrieve workflow record", "Error", err)
		return
	}

	if strings.HasPrefix(flow.ParentId, "task_") {
		err := workflow.ExecuteActivity(ctx, ima.CreatePendingUserRequest, workspaceId, req).Get(ctx, nil)
		if err != nil {
			log.Error("Failed to execute CreatePendingUserRequest activity", "Error", err)
			return
		}

		if version >= 1 {
			status := domain.TaskStatusBlocked
			if req.RequestKind == RequestKindMergeApproval {
				status = domain.TaskStatusInReview
			}
			update := TaskUpdate{
				Status:    status,
				AgentType: domain.AgentTypeHuman,
			}
			err = workflow.ExecuteActivity(ctx, ima.UpdateTask, workspaceId, req.OriginWorkflowId, update).Get(ctx, nil)
			if err != nil {
				log.Error("Failed to execute UpdateTask activity", "Error", err)
				return
			}
		} else {
			err = workflow.ExecuteActivity(ctx, ima.UpdateTaskForUserRequest, workspaceId, req.OriginWorkflowId).Get(ctx, nil)
			if err != nil {
				log.Error("Failed to execute UpdateTaskForUserRequest activity", "Error", err)
				return
			}
		}
	}
}

func handleUserResponse(ctx workflow.Context, c workflow.ReceiveChannel, ima *DevAgentManagerActivities) {
	ctx = setActivityOptions(ctx)
	log := workflow.GetLogger(ctx)
	log.Info("User response signal received")
	var userResponse UserResponse
	c.Receive(ctx, &userResponse)

	// NOTE: it's expected that the workflow we're signaling will handle
	// different types of user responses based on the userRequest's RequestKind
	// and Options etc. The workflow manager's job is just to pass on the user
	// response without any further processing or business logic.
	err := workflow.ExecuteActivity(ctx, ima.PassOnUserResponse, userResponse).Get(ctx, nil)
	if err != nil {
		log.Error("Failed to pass on user response", "Error", err)
	}
}

func handleWorkflowClosure(ctx workflow.Context, c workflow.ReceiveChannel, input DevAgentManagerWorkflowInput, ima *DevAgentManagerActivities) {
	var closure WorkflowClosure
	c.Receive(ctx, &closure)
	log := workflow.GetLogger(ctx)
	log.Info("Received workflow closure", "closure", closure)

	// Update the Flow status to completed
	var flow domain.Flow
	err := workflow.ExecuteActivity(ctx, ima.GetWorkflow, input.WorkspaceId, closure.FlowId).Get(ctx, &flow)
	if err != nil {
		log.Error("Failed to get workflow", "Error", err)
		return
	}
	flow.Status = closure.Reason // TODO rename Reason to Status
	err = workflow.ExecuteActivity(ctx, ima.PutWorkflow, flow).Get(ctx, nil)
	if err != nil {
		log.Error("Failed to update workflow status", "Error", err)
		return
	}

	// If the parentId starts with "task_", we should retrieve the task and update its status to complete and agent type to "none"
	if strings.HasPrefix(flow.ParentId, "task_") {
		err = workflow.ExecuteActivity(ctx, ima.CompleteFlowParentTask, input.WorkspaceId, flow.ParentId, flow.Status).Get(ctx, nil)
		if err != nil {
			log.Error("Failed to complete parent task", "Error", err)
			return
		}
	}
}

func handleSignals(ctx workflow.Context, input DevAgentManagerWorkflowInput, ima *DevAgentManagerActivities, count *int) error {
	cancelSigChan := workflow.GetSignalChannel(ctx, SignalNameCancel)
	requestForUserSigChan := workflow.GetSignalChannel(ctx, SignalNameRequestForUser)
	userResponseSigChan := workflow.GetSignalChannel(ctx, SignalNameUserResponse)
	workflowClosedSignalChan := workflow.GetSignalChannel(ctx, SignalNameWorkflowClosed)

	// overallVersion is used to avoid redundant calls to get the latest version in the loop.
	// If the workflow was started with a version that supports review status, use it.
	overallVersion := workflow.GetVersion(ctx, "update-task-status-review-overall", workflow.DefaultVersion, 1)
	// Track the latest version seen in the loop.
	latestVersion := workflow.DefaultVersion

	for {
		effectiveVersion := overallVersion
		if effectiveVersion == workflow.DefaultVersion {
			if latestVersion == workflow.DefaultVersion {
				// If we haven't switched to the new version yet, check if this iteration should switch.
				// This allows existing workflows to upgrade gracefully.
				v := workflow.GetVersion(ctx, fmt.Sprintf("update-task-status-review-%d", *count), workflow.DefaultVersion, 1)
				latestVersion = v
			}
			effectiveVersion = latestVersion
		}

		selector := workflow.NewNamedSelector(ctx, "signalSelector")
		selector.AddReceive(cancelSigChan, func(c workflow.ReceiveChannel, _ bool) { handleCancel(ctx, c, ima) })
<<<<<<< HEAD
		selector.AddReceive(requestForUserSigChan, func(c workflow.ReceiveChannel, _ bool) {
			handleRequestForUser(ctx, c, input, requests, effectiveVersion)
		})
=======
		selector.AddReceive(requestForUserSigChan, func(c workflow.ReceiveChannel, _ bool) { handleRequestForUser(ctx, c, input) })
>>>>>>> 99501e34
		selector.AddReceive(userResponseSigChan, func(c workflow.ReceiveChannel, _ bool) {
			handleUserResponse(ctx, c, ima)
		})
		selector.AddReceive(workflowClosedSignalChan, func(c workflow.ReceiveChannel, _ bool) { handleWorkflowClosure(ctx, c, input, ima) })
		selector.Select(ctx)

		*count++
		if *count >= 1000 && !selector.HasPending() {
			err := workflow.NewContinueAsNewError(ctx, DevAgentManagerWorkflow, input)
			return err
		}
	}
}

// workflow-safe ksuid generation via a side effect
func ksuidSideEffect(ctx workflow.Context) string {
	encodedKsuid := workflow.SideEffect(ctx, func(ctx workflow.Context) interface{} {
		return ksuid.New().String()
	})
	var ksuidValue string
	encodedKsuid.Get(&ksuidValue)
	return ksuidValue
}

func executeWorkRequest(ctx workflow.Context, workspaceId string, workRequest WorkRequest, ima *DevAgentManagerActivities) (domain.Flow, error) {
	// FIXME remove the argument and use the below commented out code instead
	// var ima *DevAgentManagerActivities // use a nil struct pointer to call activities that are part of a structure

	var workspace domain.Workspace
	err := workflow.ExecuteActivity(ctx, ima.FindWorkspaceById, workspaceId).Get(ctx, &workspace)
	if err != nil {
		return domain.Flow{}, err
	}

	repoDir, err := filepath.Abs(workspace.LocalRepoDir) // TODO specify sandbox to run these things in instead later
	if err != nil {
		return domain.Flow{}, err
	}

	log := workflow.GetLogger(ctx)

	childCtx := workflow.WithChildOptions(ctx, workflow.ChildWorkflowOptions{
		WorkflowID:        "flow_" + ksuidSideEffect(ctx),
		ParentClosePolicy: enums.PARENT_CLOSE_POLICY_ABANDON,
	})

	// TODO consider creating the requested workflow in an activity and making
	// it an unrelated workflow rather than a child workflow: we aren't using
	// the fact that it is a child workflow really, unless we're using the
	// parent workflow id somewhere
	var childWorkflowFuture workflow.ChildWorkflowFuture
	untypedOptions := workRequest.FlowOptions
	if workRequest.FlowType == "basic_dev" {
		var options BasicDevOptions
		utils.Transcode(untypedOptions, &options)
		childWorkflowFuture = workflow.ExecuteChildWorkflow(childCtx, BasicDevWorkflow, BasicDevWorkflowInput{
			WorkspaceId:     workspaceId,
			Requirements:    workRequest.Input,
			RepoDir:         repoDir,
			BasicDevOptions: options,
		})
	} else if workRequest.FlowType == "planned_dev" {
		var options PlannedDevOptions
		utils.Transcode(untypedOptions, &options)
		childWorkflowFuture = workflow.ExecuteChildWorkflow(childCtx, PlannedDevWorkflow, PlannedDevInput{
			WorkspaceId:       workspaceId,
			Requirements:      workRequest.Input,
			RepoDir:           repoDir,
			PlannedDevOptions: options,
		})
	} else {
		log.Error("Invalid flow type", "FlowType", workRequest.FlowType)
		return domain.Flow{}, fmt.Errorf("Invalid flow type '%s'. Valid values are 'basic_dev' and 'planned_dev'", workRequest.FlowType)
	}

	var we workflow.Execution
	err = childWorkflowFuture.GetChildWorkflowExecution().Get(childCtx, &we)
	if err != nil {
		log.Error("Child workflow failed to start", "Error", err, "WorkflowType", workRequest.FlowType)
		return domain.Flow{}, err
	}
	flow := domain.Flow{
		WorkspaceId: workspaceId,
		Id:          we.ID,
		Type:        workRequest.FlowType,
		Status:      "in_progress",
		ParentId:    workRequest.ParentId,
	}
	log.Info("Child workflow started", "WorkflowId", "flow", utils.PrettyJSON(flow))
	err = workflow.ExecuteActivity(ctx, ima.PutWorkflow, flow).Get(ctx, nil)
	if err != nil {
		log.Error("Child workflow record failed to be persisted", "Error", err, "WorkflowId", we.ID)
		return domain.Flow{}, err
	}
	return flow, nil
}

const UpdateNameWorkRequest = "workRequest"

func handleWorkRequests(ctx workflow.Context, workspaceId string, ima *DevAgentManagerActivities, count *int) error {
	// FIXME remove the argument and use the below commented out code instead
	// var ima *DevAgentManagerActivities // use a nil struct pointer to call activities that are part of a structure
	err := workflow.SetUpdateHandlerWithOptions(
		ctx, UpdateNameWorkRequest,
		func(ctx workflow.Context, workRequest WorkRequest) (domain.Flow, error) {
			*count++
			ctx = setActivityOptions(ctx)
			return executeWorkRequest(ctx, workspaceId, workRequest, ima)
		},
		workflow.UpdateHandlerOptions{},
	)
	return err
}

func setActivityOptions(ctx workflow.Context) workflow.Context {
	activityOptions := workflow.ActivityOptions{
		StartToCloseTimeout: 10 * time.Second,
		//ScheduleToCloseTimeout: 10 * time.Second,
		RetryPolicy: &temporal.RetryPolicy{
			InitialInterval:        time.Second,
			BackoffCoefficient:     2.0,
			MaximumInterval:        10 * time.Second,
			MaximumAttempts:        3,          // up to 3 retries
			NonRetryableErrorTypes: []string{}, // TODO make out-of-bounds errors non-retryable
		},
	}
	return workflow.WithActivityOptions(ctx, activityOptions)
}<|MERGE_RESOLUTION|>--- conflicted
+++ resolved
@@ -107,11 +107,7 @@
 	// }
 }
 
-<<<<<<< HEAD
-func handleRequestForUser(ctx workflow.Context, c workflow.ReceiveChannel, input DevAgentManagerWorkflowInput, requests *map[string]RequestForUser, version workflow.Version) {
-=======
-func handleRequestForUser(ctx workflow.Context, c workflow.ReceiveChannel, input DevAgentManagerWorkflowInput) {
->>>>>>> 99501e34
+func handleRequestForUser(ctx workflow.Context, c workflow.ReceiveChannel, input DevAgentManagerWorkflowInput, version workflow.Version) {
 	var ima *DevAgentManagerActivities // use a nil struct pointer to call activities that are part of a structure
 
 	workspaceId := input.WorkspaceId
@@ -232,13 +228,9 @@
 
 		selector := workflow.NewNamedSelector(ctx, "signalSelector")
 		selector.AddReceive(cancelSigChan, func(c workflow.ReceiveChannel, _ bool) { handleCancel(ctx, c, ima) })
-<<<<<<< HEAD
 		selector.AddReceive(requestForUserSigChan, func(c workflow.ReceiveChannel, _ bool) {
-			handleRequestForUser(ctx, c, input, requests, effectiveVersion)
+			handleRequestForUser(ctx, c, input, effectiveVersion)
 		})
-=======
-		selector.AddReceive(requestForUserSigChan, func(c workflow.ReceiveChannel, _ bool) { handleRequestForUser(ctx, c, input) })
->>>>>>> 99501e34
 		selector.AddReceive(userResponseSigChan, func(c workflow.ReceiveChannel, _ bool) {
 			handleUserResponse(ctx, c, ima)
 		})
