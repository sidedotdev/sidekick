--- conflicted
+++ resolved
@@ -159,13 +159,8 @@
 		// 1. Get the list of files from rg (respecting ignore files)
 		// 2. Filter them manually using the glob pattern
 		// 3. Run git grep on the filtered files
-<<<<<<< HEAD
 		listFilesCmd := fmt.Sprintf(`rg %s -- %s`, rgArgs, escapedSearchTerm)
-		
-=======
-		listFilesCmd := fmt.Sprintf(`rg %s %s`, rgArgs, escapedSearchTerm)
-
->>>>>>> a204275f
+
 		var listFilesOutput env.EnvRunCommandOutput
 		err = workflow.ExecuteActivity(ctx, env.EnvRunCommandActivity, env.EnvRunCommandActivityInput{
 			EnvContainer:       envContainer,
@@ -200,13 +195,8 @@
 				escapedFiles[i] = escapeShellArg(file)
 			}
 			filesArg := strings.Join(escapedFiles, " ")
-<<<<<<< HEAD
 			fullCmd := fmt.Sprintf(`%s -- %s %s`, gitGrepArgs, escapedSearchTerm, filesArg)
 			
-=======
-			fullCmd := fmt.Sprintf(`%s %s %s`, gitGrepArgs, escapedSearchTerm, filesArg)
-
->>>>>>> a204275f
 			err = workflow.ExecuteActivity(ctx, env.EnvRunCommandActivity, env.EnvRunCommandActivityInput{
 				EnvContainer:       envContainer,
 				RelativeWorkingDir: "./",
@@ -219,13 +209,8 @@
 		}
 	} else {
 		// Original behavior: use rg + git grep pipeline
-<<<<<<< HEAD
 		fullCmd := fmt.Sprintf(`rg %s -- %s | xargs -r %s -- %s`, rgArgs, escapedSearchTerm, gitGrepArgs, escapedSearchTerm)
 		
-=======
-		fullCmd := fmt.Sprintf(`rg %s %s | xargs -r %s %s`, rgArgs, escapedSearchTerm, gitGrepArgs, escapedSearchTerm)
-
->>>>>>> a204275f
 		err = workflow.ExecuteActivity(ctx, env.EnvRunCommandActivity, env.EnvRunCommandActivityInput{
 			EnvContainer:       envContainer,
 			RelativeWorkingDir: "./",
