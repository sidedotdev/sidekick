--- conflicted
+++ resolved
@@ -454,7 +454,7 @@
 	type displayItem struct {
 		timestamp time.Time
 		isSubflow bool
-		action    domain.FlowAction
+		action    client.FlowAction
 		subflow   domain.Subflow
 	}
 
@@ -528,7 +528,6 @@
 	return b.String()
 }
 
-<<<<<<< HEAD
 func (m taskProgressModel) renderFailedSubflow(subflow domain.Subflow) string {
 	displayName := subflow.Name
 	if displayName == "" {
@@ -541,10 +540,7 @@
 	return fmt.Sprintf("  %s %s: %s\n", redIndicator, displayName, errorInfo)
 }
 
-func (m taskProgressModel) renderAction(action domain.FlowAction) string {
-=======
 func (m taskProgressModel) renderAction(action client.FlowAction) string {
->>>>>>> bce6da4a
 	displayName := getActionDisplayName(action.ActionType)
 
 	switch action.ActionStatus {
