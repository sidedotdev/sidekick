--- conflicted
+++ resolved
@@ -307,20 +307,14 @@
 }
 
 // ensureWorkspace handles finding, creating, or selecting a workspace.
-<<<<<<< HEAD
 func ensureWorkspace(ctx context.Context, dir string, p teaSendable, c client.Client, disableHumanInTheLoop bool) (*domain.Workspace, error) {
-	p.Send(statusUpdateMsg{message: "Looking up workspace..."})
-
-	// Get all potential repository paths to check
-	repoPaths, err := utils.GetRepositoryPaths(ctx, dir)
-=======
-func ensureWorkspace(ctx context.Context, p teaSendable, c client.Client, disableHumanInTheLoop bool) (*domain.Workspace, error) {
 	p.Send(updateLifecycleMsg{key: "workspace", message: lifecycleMessage{
 		content:     "Looking up workspace...",
 		showSpinner: true,
 	}})
-	currentDir, err := os.Getwd()
->>>>>>> 11906040
+
+	// Get all potential repository paths to check
+	repoPaths, err := utils.GetRepositoryPaths(ctx, dir)
 	if err != nil {
 		return nil, fmt.Errorf("failed to get repository paths: %w", err)
 	}
@@ -353,20 +347,14 @@
 
 	if len(workspaces) == 0 {
 		// Step 2: If none exists, create one automatically
-<<<<<<< HEAD
-		p.Send(statusUpdateMsg{message: "Creating workspace..."})
-		defaultWorkspaceName := filepath.Base(dir)
-=======
 		p.Send(updateLifecycleMsg{key: "workspace", message: lifecycleMessage{
 			content:     "Creating workspace...",
 			showSpinner: true,
 		}})
-		dirName := filepath.Base(absPath)
-		defaultWorkspaceName := fmt.Sprintf("%s-workspace", dirName)
->>>>>>> 11906040
+		workspaceName := filepath.Base(dir)
 
 		req := &client.CreateWorkspaceRequest{
-			Name:         defaultWorkspaceName,
+			Name:         workspaceName,
 			LocalRepoDir: dir,
 		}
 		createdWorkspace, err := c.CreateWorkspace(req)
