package persisted_ai

import (
	"context"
	"errors"
	"fmt"
	"sidekick/common"
	"sidekick/domain"
	"sidekick/llm"
	"sidekick/srv"

	"github.com/rs/zerolog/log"
	"go.temporal.io/sdk/activity"
)

type ChatStreamOptions struct {
	llm.ToolChatOptions
	WorkspaceId  string
	FlowId       string
	FlowActionId string
}

type LlmActivities struct {
	Streamer srv.Streamer
}

func (la *LlmActivities) ChatStream(ctx context.Context, options ChatStreamOptions) (*llm.ChatMessageResponse, error) {
	deltaChan := make(chan llm.ChatMessageDelta, 10)
	progressChan := make(chan llm.ProgressInfo, 10)
	defer close(deltaChan)
	defer close(progressChan)

	go func() {
		defer func() {
			// Mark the end of the stream
			err := la.Streamer.EndFlowEventStream(context.Background(), options.WorkspaceId, options.FlowId, options.FlowActionId)
			if err != nil {
				log.Error().Err(err).Msg("failed to mark the end of the flow event stream")
			}
		}()
		for delta := range deltaChan {
			// Record heartbeat only if we're in an activity context to avoid panic.
			if activity.IsActivity(ctx) {
				activity.RecordHeartbeat(ctx, delta)
			}
			flowEventDelta := domain.ChatMessageDeltaEvent{
				FlowActionId:     options.FlowActionId,
				EventType:        domain.ChatMessageDeltaEventType,
				ChatMessageDelta: delta,
			}
			err := la.Streamer.AddFlowEvent(context.Background(), options.WorkspaceId, options.FlowId, flowEventDelta)
			if err != nil {
				log.Error().Err(err).Msg("failed to add chat message delta flow event to stream")
			}
		}

	}()

	go func() {
		for progress := range progressChan {
			if activity.IsActivity(ctx) {
				activity.RecordHeartbeat(ctx, progress)
			}
			progressEvent := domain.ProgressTextEvent{
				ParentId:  options.FlowActionId,
				EventType: domain.ProgressTextEventType,
				Text:      progress.Title,
				Details:   progress.Details,
			}
			err := la.Streamer.AddFlowEvent(context.Background(), options.WorkspaceId, options.FlowId, progressEvent)
			if err != nil {
				log.Error().Err(err).Msg("failed to add progress text event to stream")
			}
		}
	}()

	toolChatter, err := getToolChatter(options.Params.ModelConfig)
	if err != nil {
		log.Error().Err(err).Msg("Failed to get tool chatter")
		return nil, err
	}

	// First attempt
<<<<<<< HEAD
	response, err := toolChatter.ChatStream(ctx, options.ToolChatOptions, deltaChan)
	if response != nil {
		response.Provider = options.Params.ModelConfig.Provider
	}
=======
	response, err := toolChatter.ChatStream(ctx, options.ToolChatOptions, deltaChan, progressChan)
>>>>>>> f0b26d18
	if err != nil {
		return response, err
	}

	// Check for empty response
	if len(response.Content) == 0 && len(response.ToolCalls) == 0 {
		log.Debug().Msg("Received empty response, attempting retry with modified prompt")
		return retryChatStreamOnEmptyResponse(ctx, options.ToolChatOptions, response, toolChatter, deltaChan, progressChan)
	}

	return response, nil
}

func retryChatStreamOnEmptyResponse(
	ctx context.Context,
	chatOptions llm.ToolChatOptions,
	originalResponse *llm.ChatMessageResponse,
	toolChatter llm.ToolChatter,
	deltaChan chan llm.ChatMessageDelta,
	progressChan chan llm.ProgressInfo,
) (*llm.ChatMessageResponse, error) {
	// this shows what's going on to the user in the streaming UI
	deltaChan <- llm.ChatMessageDelta{
		Role: llm.ChatMessageRoleAssistant,
		Content: `
----------------------------------------------------------------------------
Sidekick: got an unexpected empty response. Retrying with modified prompt...
----------------------------------------------------------------------------

`,
	}

	// Create retry options with additional messages
	chatOptions.Params.Messages = append(chatOptions.Params.Messages,
		llm.ChatMessage{
			Role:    llm.ChatMessageRoleAssistant,
			Content: "(error: unexpected empty response)",
		},
		llm.ChatMessage{
			Role:    llm.ChatMessageRoleSystem,
			Content: "Please provide a non-empty response",
		},
	)

	// Second attempt
<<<<<<< HEAD
	retryResponse, err := toolChatter.ChatStream(ctx, chatOptions, deltaChan)
	if retryResponse != nil {
=======
	retryResponse, err := toolChatter.ChatStream(ctx, chatOptions, deltaChan, progressChan)
	if err != nil {
>>>>>>> f0b26d18
		retryResponse.Provider = chatOptions.Params.ModelConfig.Provider
	}
	if err != nil {
		return retryResponse, err
	}

	// Sum up token usage from both attempts
	retryResponse.Usage.InputTokens += originalResponse.Usage.InputTokens
	retryResponse.Usage.OutputTokens += originalResponse.Usage.OutputTokens

	// If retry also returns empty response, replace content to be not actually
	// empty - so as to prevent issues later. but don't consider this an actual
	// error: most errors are expected to be retried, and we don't have
	// non-retryable errors set up with temporal yet, and this complicates what
	// callers will have to do with these responses, requiring special handling
	// for specific classes of error. instead, we'll let the upstream caller
	// just process this as normal, and hope that their processing causes a
	// change in the followup LLM calls, given this is a recoverable situation
	// on retry to the LLM model with some new input.
	if len(retryResponse.Content) == 0 && len(retryResponse.ToolCalls) == 0 {
		retryResponse.Content = "(error: unexpected empty response)"
	}

	return retryResponse, nil
}

func getToolChatter(config common.ModelConfig) (llm.ToolChatter, error) {
	providerType, err := getProviderType(config.Provider)
	if err != nil {
		return nil, err
	}

	switch providerType {
	case llm.OpenaiToolChatProviderType:
		return llm.OpenaiToolChat{}, nil
	case llm.OpenaiCompatibleToolChatProviderType:
		localConfig, err := common.LoadSidekickConfig(common.GetSidekickConfigPath())
		if err != nil {
			return nil, fmt.Errorf("failed to load local config: %w", err)
		}
		for _, p := range localConfig.Providers {
			if p.Type == string(providerType) {
				return llm.OpenaiToolChat{
					BaseURL:      p.BaseURL,
					DefaultModel: p.DefaultLLM,
				}, nil
			}
		}
		return nil, fmt.Errorf("configuration not found for provider named: %s", config.Provider)
	case llm.AnthropicToolChatProviderType:
		return llm.AnthropicToolChat{}, nil
	case llm.GoogleToolChatProviderType:
		return llm.GoogleToolChat{}, nil
	case llm.UnspecifiedToolChatProviderType:
		return nil, errors.New("tool chat provider was not specified")

	default:
		return nil, fmt.Errorf("unsupported tool chat provider type: %s", providerType)
	}
}

func getProviderType(s string) (llm.ToolChatProviderType, error) {

	switch s {
	case "openai":
		return llm.OpenaiToolChatProviderType, nil
	case "anthropic":
		return llm.AnthropicToolChatProviderType, nil
	case "google":
		return llm.GoogleToolChatProviderType, nil
	case "mock":
		return llm.ToolChatProviderType("mock"), nil
	}

	// TODO first try workspace config to determine provider type, then fallback to local config
	localConfig, err := common.LoadSidekickConfig(common.GetSidekickConfigPath())
	if err != nil {
		return llm.UnspecifiedToolChatProviderType, fmt.Errorf("failed to load local config: %w", err)
	}

	for _, provider := range localConfig.Providers {
		if provider.Name == s {
			return llm.ToolChatProviderType(provider.Type), nil
		}
	}

	return llm.UnspecifiedToolChatProviderType, fmt.Errorf("unknown provider: %s", s)
}<|MERGE_RESOLUTION|>--- conflicted
+++ resolved
@@ -81,14 +81,10 @@
 	}
 
 	// First attempt
-<<<<<<< HEAD
-	response, err := toolChatter.ChatStream(ctx, options.ToolChatOptions, deltaChan)
+	response, err := toolChatter.ChatStream(ctx, options.ToolChatOptions, deltaChan, progressChan)
 	if response != nil {
 		response.Provider = options.Params.ModelConfig.Provider
 	}
-=======
-	response, err := toolChatter.ChatStream(ctx, options.ToolChatOptions, deltaChan, progressChan)
->>>>>>> f0b26d18
 	if err != nil {
 		return response, err
 	}
@@ -134,13 +130,8 @@
 	)
 
 	// Second attempt
-<<<<<<< HEAD
-	retryResponse, err := toolChatter.ChatStream(ctx, chatOptions, deltaChan)
+	retryResponse, err := toolChatter.ChatStream(ctx, chatOptions, deltaChan, progressChan)
 	if retryResponse != nil {
-=======
-	retryResponse, err := toolChatter.ChatStream(ctx, chatOptions, deltaChan, progressChan)
-	if err != nil {
->>>>>>> f0b26d18
 		retryResponse.Provider = chatOptions.Params.ModelConfig.Provider
 	}
 	if err != nil {
