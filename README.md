--- conflicted
+++ resolved
@@ -105,25 +105,16 @@
 shortened output, though Sidekick will automatically summarize long test outputs
 too, at the cost of time and accuracy.
 
-<<<<<<< HEAD
-=======
 <!-- TODO: uncomment when this isn't limited to developer-mode only
->>>>>>> 0fa6b2c1
 #### worktree_setup
 
 The `worktree_setup` field allows you to specify a shell script that will be
 executed when setting up a local git worktree environment. Worktrees are used to
 let Sidekick work without polluting your main working directory, and allows
-<<<<<<< HEAD
-multiple tasks to be done in parallel. This is useful for performing additional
-setup steps that are required for your development environment, such as
-installing project-specific dependencies.
-=======
 multiple tasks to be done in parallel with conflicts. This is useful for
 performing additional setup steps that are required for your development
 environment, such as installing project-specific dependencies.
 -->
->>>>>>> 0fa6b2c1
 
 ### .sideignore
 
