--- conflicted
+++ resolved
@@ -16,11 +16,13 @@
     c: false
   defaultRule:
     variation: t1
-<<<<<<< HEAD
+initial-repo-summary:
+  variations:
+    t1: true
+    c: false
+  defaultRule:
+    variation: t1
 manage-history-with-context-markers:
-=======
-initial-repo-summary:
->>>>>>> fb22c354
   variations:
     t1: true
     c: false
