--- conflicted
+++ resolved
@@ -52,11 +52,7 @@
 import { useRoute } from 'vue-router'
 import { store } from '../lib/store'
 
-<<<<<<< HEAD
 const dataDir = `${import.meta.env.VITE_HOME}/Library/Application Support/sidekick` // FIXME switch to API call to backend
-=======
-const dataDir = `${import.meta.env.VITE_HOME}/Library/Application Support/Sidekick` // FIXME switch to API call to backend
->>>>>>> f1c29c5b
 
 const subflowProcessingDebounceTimers = ref<Record<string, NodeJS.Timeout>>({})
 const devMode = import.meta.env.MODE === 'development'
